resolvers ++= DefaultOptions.resolvers(snapshot = true)
resolvers += Resolver.typesafeRepo("releases")

<<<<<<< HEAD
val scalafmt = "2.4.0"

addSbtPlugin("org.xerial.sbt" % "sbt-sonatype" % "3.9.2")

addSbtPlugin("com.jsuereth" % "sbt-pgp" % "2.0.1")
=======
addSbtPlugin("org.foundweekends" % "sbt-bintray" % "0.5.6")
>>>>>>> 5fd8e473

addSbtPlugin("com.eed3si9n" % "sbt-assembly" % "0.14.10")

addSbtPlugin("org.scalameta" % "sbt-scalafmt" % "2.3.4")

addSbtPlugin("com.typesafe" % "sbt-mima-plugin" % "0.7.0")

addSbtPlugin("de.heikoseeberger" % "sbt-header" % "5.6.0")

addSbtPlugin("pl.project13.scala" % "sbt-jmh" % "0.3.7")

addSbtPlugin("com.dwijnand" % "sbt-dynver" % "4.0.0")<|MERGE_RESOLUTION|>--- conflicted
+++ resolved
@@ -1,15 +1,7 @@
 resolvers ++= DefaultOptions.resolvers(snapshot = true)
 resolvers += Resolver.typesafeRepo("releases")
 
-<<<<<<< HEAD
-val scalafmt = "2.4.0"
-
-addSbtPlugin("org.xerial.sbt" % "sbt-sonatype" % "3.9.2")
-
-addSbtPlugin("com.jsuereth" % "sbt-pgp" % "2.0.1")
-=======
 addSbtPlugin("org.foundweekends" % "sbt-bintray" % "0.5.6")
->>>>>>> 5fd8e473
 
 addSbtPlugin("com.eed3si9n" % "sbt-assembly" % "0.14.10")
 
